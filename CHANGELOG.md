# Unreleased

<<<<<<< HEAD
- [added] Implemented the `CreateUserAsync()` and `UserRecordArgs` APIs.
=======
- [added] `WebpushFcmOptions` added to the `WebpushConfig` class.
>>>>>>> b54e7eab
- [added] Implemented the `GetUserByEmailAsync()` and `GetUserByPhoneNumberAsync()`
  APIs in the `FirebaseAuth` class.

# v1.5.0

- [added] Implemented the `GetUserAsync()` API in the `FirebaseAuth` class.
- [added] Implemented the `DeleteUserAsync()` API in the `FirebaseAuth` class.

# v1.4.0

- [added] `AppOptions` now supports setting an `HttpClientFactory`, which
  is useful when deploying the SDK behind a proxy server.

# v1.3.0

- [added] Implemented the `SendAllAsync()` and `SendMulticastAsync()` APIs in
  the `FirebaseMessaging` class.

# v1.2.1

- [fixed] The `VerifyIdTokenAsync()` function now tolerates a clock skew of up
  to 5 minutes when comparing JWT timestamps.

# v1.2.0

- [added] Implemented the `FirebaseMessaging` API for sending notifications
  with FCM.

# v1.1.0

- [added] Implemented the `SetCustomUserClaimsAsync()` API in the
  `FirebaseAuth` class.

# v1.0.0

- [added] Initial release of the Admin .NET SDK. See
  [Add the Firebase Admin SDK to your Server](/docs/admin/setup/) to get
  started.
- [added] You can configure the SDK to use service account credentials, user
  credentials (refresh tokens), or Google Cloud application default credentials
  to access your Firebase project.

### Authentication

- [added] The initial release includes the `CreateCustomTokenAsync()`,
  and `VerifyIdTokenAsync()` methods for minting custom
  authentication tokens and verifying Firebase ID tokens.<|MERGE_RESOLUTION|>--- conflicted
+++ resolved
@@ -1,10 +1,7 @@
 # Unreleased
 
-<<<<<<< HEAD
 - [added] Implemented the `CreateUserAsync()` and `UserRecordArgs` APIs.
-=======
 - [added] `WebpushFcmOptions` added to the `WebpushConfig` class.
->>>>>>> b54e7eab
 - [added] Implemented the `GetUserByEmailAsync()` and `GetUserByPhoneNumberAsync()`
   APIs in the `FirebaseAuth` class.
 

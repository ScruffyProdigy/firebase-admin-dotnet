// Copyright 2018, Google Inc. All rights reserved.
//
// Licensed under the Apache License, Version 2.0 (the "License");
// you may not use this file except in compliance with the License.
// You may obtain a copy of the License at
//
//     http://www.apache.org/licenses/LICENSE-2.0
//
// Unless required by applicable law or agreed to in writing, software
// distributed under the License is distributed on an "AS IS" BASIS,
// WITHOUT WARRANTIES OR CONDITIONS OF ANY KIND, either express or implied.
// See the License for the specific language governing permissions and
// limitations under the License.

using System;
using System.Collections.Generic;
using System.Threading;
using System.Threading.Tasks;

namespace FirebaseAdmin.Messaging
{
    /// <summary>
    /// This is the entry point to all server-side Firebase Cloud Messaging (FCM) operations. You
    /// can get an instance of this class via <c>FirebaseMessaging.DefaultInstance</c>.
    /// </summary>
    public sealed class FirebaseMessaging : IFirebaseService
    {
        private readonly FirebaseMessagingClient messagingClient;
        private readonly InstanceIdClient instanceIdClient;

        private FirebaseMessaging(FirebaseApp app)
        {
            this.messagingClient = new FirebaseMessagingClient(
<<<<<<< HEAD
                app.Options.HttpClientFactory, app.Options.Credential, app.GetProjectId());
=======
                    app.Options.HttpClientFactory, app.Options.Credential, app.GetProjectId());

            this.instanceIdClient = new InstanceIdClient(
                    app.Options.HttpClientFactory, app.Options.Credential);
>>>>>>> 78714dae
        }

        /// <summary>
        /// Gets the messaging instance associated with the default Firebase app. This property is
        /// <c>null</c> if the default app doesn't yet exist.
        /// </summary>
        public static FirebaseMessaging DefaultInstance
        {
            get
            {
                var app = FirebaseApp.DefaultInstance;
                if (app == null)
                {
                    return null;
                }

                return GetMessaging(app);
            }
        }

        /// <summary>
        /// Returns the messaging instance for the specified app.
        /// </summary>
        /// <returns>The <see cref="FirebaseMessaging"/> instance associated with the specified
        /// app.</returns>
        /// <exception cref="System.ArgumentNullException">If the app argument is null.</exception>
        /// <param name="app">An app instance.</param>
        public static FirebaseMessaging GetMessaging(FirebaseApp app)
        {
            if (app == null)
            {
                throw new ArgumentNullException("App argument must not be null.");
            }

            return app.GetOrInit<FirebaseMessaging>(typeof(FirebaseMessaging).Name, () =>
            {
                return new FirebaseMessaging(app);
            });
        }

        /// <summary>
        /// Sends a message to the FCM service for delivery. The message gets validated both by
        /// the Admin SDK, and the remote FCM service. A successful return value indicates
        /// that the message has been successfully sent to FCM, where it has been accepted by the
        /// FCM service.
        /// </summary>
        /// <returns>A task that completes with a message ID string, which represents
        /// successful handoff to FCM.</returns>
        /// <exception cref="ArgumentNullException">If the message argument is null.</exception>
        /// <exception cref="ArgumentException">If the message contains any invalid
        /// fields.</exception>
        /// <exception cref="FirebaseMessagingException">If an error occurs while sending the
        /// message.</exception>
        /// <param name="message">The message to be sent. Must not be null.</param>
        public async Task<string> SendAsync(Message message)
        {
            return await this.SendAsync(message, false);
        }

        /// <summary>
        /// Sends a message to the FCM service for delivery. The message gets validated both by
        /// the Admin SDK, and the remote FCM service. A successful return value indicates
        /// that the message has been successfully sent to FCM, where it has been accepted by the
        /// FCM service.
        /// </summary>
        /// <returns>A task that completes with a message ID string, which represents
        /// successful handoff to FCM.</returns>
        /// <exception cref="ArgumentNullException">If the message argument is null.</exception>
        /// <exception cref="ArgumentException">If the message contains any invalid
        /// fields.</exception>
        /// <exception cref="FirebaseMessagingException">If an error occurs while sending the
        /// message.</exception>
        /// <param name="message">The message to be sent. Must not be null.</param>
        /// <param name="cancellationToken">A cancellation token to monitor the asynchronous
        /// operation.</param>
        public async Task<string> SendAsync(Message message, CancellationToken cancellationToken)
        {
            return await this.SendAsync(message, false, cancellationToken);
        }

        /// <summary>
        /// Sends a message to the FCM service for delivery. The message gets validated both by
        /// the Admin SDK, and the remote FCM service. A successful return value indicates
        /// that the message has been successfully sent to FCM, where it has been accepted by the
        /// FCM service.
        /// <para>If the <paramref name="dryRun"/> option is set to true, the message will not be
        /// actually sent to the recipients. Instead, the FCM service performs all the necessary
        /// validations, and emulates the send operation. This is a good way to check if a
        /// certain message will be accepted by FCM for delivery.</para>
        /// </summary>
        /// <returns>A task that completes with a message ID string, which represents
        /// successful handoff to FCM.</returns>
        /// <exception cref="ArgumentNullException">If the message argument is null.</exception>
        /// <exception cref="ArgumentException">If the message contains any invalid
        /// fields.</exception>
        /// <exception cref="FirebaseMessagingException">If an error occurs while sending the
        /// message.</exception>
        /// <param name="message">The message to be sent. Must not be null.</param>
        /// <param name="dryRun">A boolean indicating whether to perform a dry run (validation
        /// only) of the send. If set to true, the message will be sent to the FCM backend service,
        /// but it will not be delivered to any actual recipients.</param>
        public async Task<string> SendAsync(Message message, bool dryRun)
        {
            return await this.SendAsync(message, dryRun, default(CancellationToken));
        }

        /// <summary>
        /// Sends a message to the FCM service for delivery. The message gets validated both by
        /// the Admin SDK, and the remote FCM service. A successful return value indicates
        /// that the message has been successfully sent to FCM, where it has been accepted by the
        /// FCM service.
        /// <para>If the <paramref name="dryRun"/> option is set to true, the message will not be
        /// actually sent to the recipients. Instead, the FCM service performs all the necessary
        /// validations, and emulates the send operation. This is a good way to check if a
        /// certain message will be accepted by FCM for delivery.</para>
        /// </summary>
        /// <returns>A task that completes with a message ID string, which represents
        /// successful handoff to FCM.</returns>
        /// <exception cref="ArgumentNullException">If the message argument is null.</exception>
        /// <exception cref="ArgumentException">If the message contains any invalid
        /// fields.</exception>
        /// <exception cref="FirebaseMessagingException">If an error occurs while sending the
        /// message.</exception>
        /// <param name="message">The message to be sent. Must not be null.</param>
        /// <param name="dryRun">A boolean indicating whether to perform a dry run (validation
        /// only) of the send. If set to true, the message will be sent to the FCM backend service,
        /// but it will not be delivered to any actual recipients.</param>
        /// <param name="cancellationToken">A cancellation token to monitor the asynchronous
        /// operation.</param>
        public async Task<string> SendAsync(
            Message message, bool dryRun, CancellationToken cancellationToken)
        {
            return await this.messagingClient.SendAsync(
                message, dryRun, cancellationToken).ConfigureAwait(false);
        }

        /// <summary>
        /// Sends all the messages in the given list via Firebase Cloud Messaging. Employs batching to
        /// send the entire list as a single RPC call. Compared to the <see cref="SendAsync(Message)"/>
        /// method, this is a significantly more efficient way to send multiple messages.
        /// </summary>
        /// <exception cref="FirebaseMessagingException">If an error occurs while sending the
        /// messages.</exception>
        /// <param name="messages">Up to 100 messages to send in the batch. Cannot be null.</param>
        /// <returns>A <see cref="BatchResponse"/> containing details of the batch operation's
        /// outcome.</returns>
        public async Task<BatchResponse> SendAllAsync(IEnumerable<Message> messages)
        {
            return await this.SendAllAsync(messages, false);
        }

        /// <summary>
        /// Sends all the messages in the given list via Firebase Cloud Messaging. Employs batching to
        /// send the entire list as a single RPC call. Compared to the <see cref="SendAsync(Message)"/>
        /// method, this is a significantly more efficient way to send multiple messages.
        /// </summary>
        /// <exception cref="FirebaseMessagingException">If an error occurs while sending the
        /// messages.</exception>
        /// <param name="messages">Up to 100 messages to send in the batch. Cannot be null.</param>
        /// <param name="cancellationToken">A cancellation token to monitor the asynchronous
        /// operation.</param>
        /// <returns>A <see cref="BatchResponse"/> containing details of the batch operation's
        /// outcome.</returns>
        public async Task<BatchResponse> SendAllAsync(IEnumerable<Message> messages, CancellationToken cancellationToken)
        {
            return await this.SendAllAsync(messages, false, cancellationToken);
        }

        /// <summary>
        /// Sends all the messages in the given list via Firebase Cloud Messaging. Employs batching to
        /// send the entire list as a single RPC call. Compared to the <see cref="SendAsync(Message)"/>
        /// method, this is a significantly more efficient way to send multiple messages.
        /// </summary>
        /// <exception cref="FirebaseMessagingException">If an error occurs while sending the
        /// messages.</exception>
        /// <param name="messages">Up to 100 messages to send in the batch. Cannot be null.</param>
        /// <param name="dryRun">A boolean indicating whether to perform a dry run (validation
        /// only) of the send. If set to true, the message will be sent to the FCM backend service,
        /// but it will not be delivered to any actual recipients.</param>
        /// <returns>A <see cref="BatchResponse"/> containing details of the batch operation's
        /// outcome.</returns>
        public async Task<BatchResponse> SendAllAsync(IEnumerable<Message> messages, bool dryRun)
        {
            return await this.SendAllAsync(messages, dryRun, default);
        }

        /// <summary>
        /// Sends all the messages in the given list via Firebase Cloud Messaging. Employs batching to
        /// send the entire list as a single RPC call. Compared to the <see cref="SendAsync(Message)"/>
        /// method, this is a significantly more efficient way to send multiple messages.
        /// </summary>
        /// <exception cref="FirebaseMessagingException">If an error occurs while sending the
        /// messages.</exception>
        /// <param name="messages">Up to 100 messages to send in the batch. Cannot be null.</param>
        /// <param name="dryRun">A boolean indicating whether to perform a dry run (validation
        /// only) of the send. If set to true, the message will be sent to the FCM backend service,
        /// but it will not be delivered to any actual recipients.</param>
        /// <param name="cancellationToken">A cancellation token to monitor the asynchronous
        /// operation.</param>
        /// <returns>A <see cref="BatchResponse"/> containing details of the batch operation's
        /// outcome.</returns>
        public async Task<BatchResponse> SendAllAsync(IEnumerable<Message> messages, bool dryRun, CancellationToken cancellationToken)
        {
            return await this.messagingClient.SendAllAsync(messages, dryRun, cancellationToken);
        }

        /// <summary>
        /// Sends the given multicast message to all the FCM registration tokens specified in it.
        /// </summary>
        /// <exception cref="FirebaseMessagingException">If an error occurs while sending the
        /// messages.</exception>
        /// <param name="message">The message to be sent. Must not be null.</param>
        /// <returns>A <see cref="BatchResponse"/> containing details of the batch operation's
        /// outcome.</returns>
        public async Task<BatchResponse> SendMulticastAsync(MulticastMessage message)
        {
            return await this.SendMulticastAsync(message, false);
        }

        /// <summary>
        /// Sends the given multicast message to all the FCM registration tokens specified in it.
        /// </summary>
        /// <exception cref="FirebaseMessagingException">If an error occurs while sending the
        /// messages.</exception>
        /// <param name="message">The message to be sent. Must not be null.</param>
        /// <param name="cancellationToken">A cancellation token to monitor the asynchronous
        /// operation.</param>
        /// <returns>A <see cref="BatchResponse"/> containing details of the batch operation's
        /// outcome.</returns>
        public async Task<BatchResponse> SendMulticastAsync(MulticastMessage message, CancellationToken cancellationToken)
        {
            return await this.SendMulticastAsync(message, false, cancellationToken);
        }

        /// <summary>
        /// Sends the given multicast message to all the FCM registration tokens specified in it.
        /// <para>If the <paramref name="dryRun"/> option is set to true, the message will not be
        /// actually sent to the recipients. Instead, the FCM service performs all the necessary
        /// validations, and emulates the send operation. This is a good way to check if a
        /// certain message will be accepted by FCM for delivery.</para>
        /// </summary>
        /// <exception cref="FirebaseMessagingException">If an error occurs while sending the
        /// messages.</exception>
        /// <param name="message">The message to be sent. Must not be null.</param>
        /// <param name="dryRun">A boolean indicating whether to perform a dry run (validation
        /// only) of the send. If set to true, the message will be sent to the FCM backend service,
        /// but it will not be delivered to any actual recipients.</param>
        /// <returns>A <see cref="BatchResponse"/> containing details of the batch operation's
        /// outcome.</returns>
        public async Task<BatchResponse> SendMulticastAsync(MulticastMessage message, bool dryRun)
        {
            return await this.SendMulticastAsync(message, dryRun, default);
        }

        /// <summary>
        /// Sends the given multicast message to all the FCM registration tokens specified in it.
        /// <para>If the <paramref name="dryRun"/> option is set to true, the message will not be
        /// actually sent to the recipients. Instead, the FCM service performs all the necessary
        /// validations, and emulates the send operation. This is a good way to check if a
        /// certain message will be accepted by FCM for delivery.</para>
        /// </summary>
        /// <exception cref="FirebaseMessagingException">If an error occurs while sending the
        /// messages.</exception>
        /// <param name="message">The message to be sent. Must not be null.</param>
        /// <param name="dryRun">A boolean indicating whether to perform a dry run (validation
        /// only) of the send. If set to true, the message will be sent to the FCM backend service,
        /// but it will not be delivered to any actual recipients.</param>
        /// <param name="cancellationToken">A cancellation token to monitor the asynchronous
        /// operation.</param>
        /// <returns>A <see cref="BatchResponse"/> containing details of the batch operation's
        /// outcome.</returns>
        public async Task<BatchResponse> SendMulticastAsync(
            MulticastMessage message, bool dryRun, CancellationToken cancellationToken)
        {
            return await this.SendAllAsync(
                message.GetMessageList(), dryRun, cancellationToken).ConfigureAwait(false);
        }

        /// <summary>
        /// Subscribes a list of registration tokens to a topic.
        /// </summary>
        /// <param name="topic">The topic name to subscribe to. /topics/ will be prepended to the topic name provided if absent.</param>
        /// <param name="registrationTokens">A list of registration tokens to subscribe.</param>
        /// <returns>A task that completes with a <see cref="TopicManagementResponse"/>, giving details about the topic subscription operations.</returns>
        public async Task<TopicManagementResponse> SubscribeToTopicAsync(string topic, List<string> registrationTokens)
        {
            return await this.instanceIdClient.SubscribeToTopicAsync(topic, registrationTokens);
        }

        /// <summary>
        /// Unsubscribes a list of registration tokens from a topic.
        /// </summary>
        /// <param name="topic">The topic name to unsubscribe from. /topics/ will be prepended to the topic name provided if absent.</param>
        /// <param name="registrationTokens">A list of registration tokens to unsubscribe.</param>
        /// <returns>A task that completes with a <see cref="TopicManagementResponse"/>, giving details about the topic unsubscription operations.</returns>
        public async Task<TopicManagementResponse> UnsubscribeFromTopicAsync(string topic, List<string> registrationTokens)
        {
            return await this.instanceIdClient.UnsubscribeFromTopicAsync(topic, registrationTokens);
        }

        /// <summary>
        /// Deletes this <see cref="FirebaseMessaging"/> service instance.
        /// </summary>
        void IFirebaseService.Delete()
        {
            this.messagingClient.Dispose();
            this.instanceIdClient.Dispose();
        }
    }
}<|MERGE_RESOLUTION|>--- conflicted
+++ resolved
@@ -31,14 +31,9 @@
         private FirebaseMessaging(FirebaseApp app)
         {
             this.messagingClient = new FirebaseMessagingClient(
-<<<<<<< HEAD
-                app.Options.HttpClientFactory, app.Options.Credential, app.GetProjectId());
-=======
                     app.Options.HttpClientFactory, app.Options.Credential, app.GetProjectId());
-
             this.instanceIdClient = new InstanceIdClient(
                     app.Options.HttpClientFactory, app.Options.Credential);
->>>>>>> 78714dae
         }
 
         /// <summary>

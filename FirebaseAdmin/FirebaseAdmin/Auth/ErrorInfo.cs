--- conflicted
+++ resolved
@@ -18,14 +18,9 @@
 namespace FirebaseAdmin.Auth
 {
     /// <summary>
-<<<<<<< HEAD
-    /// Represents an error encountered while deleting users via the
-    /// <see cref="AbstractFirebaseAuth.DeleteUsersAsync(IReadOnlyList{string})"/> API.
-=======
     /// Represents an error encountered while performing a batch operation such as
-    /// <see cref="FirebaseAuth.ImportUsersAsync(IEnumerable{ImportUserRecordArgs})"/> or
-    /// <see cref="FirebaseAuth.DeleteUsersAsync(IReadOnlyList{string})"/>.
->>>>>>> 3b831b40
+    /// <see cref="AbstractFirebaseAuth.ImportUsersAsync(IEnumerable{ImportUserRecordArgs})"/> or
+    /// <see cref="AbstractFirebaseAuth.DeleteUsersAsync(IReadOnlyList{string})"/>.
     /// </summary>
     public sealed class ErrorInfo
     {
@@ -38,12 +33,7 @@
         internal ErrorInfo() { }
 
         /// <summary>
-<<<<<<< HEAD
-        /// Gets the index of the user that was unable to be deleted in the list passed to the
-        /// <see cref="AbstractFirebaseAuth.DeleteUsersAsync(IReadOnlyList{string})"/> method.
-=======
         /// Gets the index of the entry that caused the error.
->>>>>>> 3b831b40
         /// </summary>
         [JsonProperty("index")]
         public int Index { get; internal set; }

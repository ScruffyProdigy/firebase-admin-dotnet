﻿// Copyright 2019, Google Inc. All rights reserved.
//
// Licensed under the Apache License, Version 2.0 (the "License");
// you may not use this file except in compliance with the License.
// You may obtain a copy of the License at
//
//     http://www.apache.org/licenses/LICENSE-2.0
//
// Unless required by applicable law or agreed to in writing, software
// distributed under the License is distributed on an "AS IS" BASIS,
// WITHOUT WARRANTIES OR CONDITIONS OF ANY KIND, either express or implied.
// See the License for the specific language governing permissions and
// limitations under the License.

using System;
using System.Collections.Generic;
using System.Net.Http;
using System.Threading;
using System.Threading.Tasks;
using FirebaseAdmin.Util;
using Google.Api.Gax;
using Google.Api.Gax.Rest;
using Google.Apis.Json;
using Google.Apis.Util;
using Newtonsoft.Json.Linq;

namespace FirebaseAdmin.Auth
{
    /// <summary>
    /// FirebaseUserManager provides methods for interacting with the
    /// <a href="https://developers.google.com/identity/toolkit/web/reference/relyingparty">
    /// Google Identity Toolkit</a> via its REST API. This class does not hold any mutable state,
    /// and is thread safe.
    /// </summary>
    internal class FirebaseUserManager : IDisposable
    {
        internal const string ClientVersionHeader = "X-Client-Version";

        internal static readonly string ClientVersion = $"DotNet/Admin/{FirebaseApp.GetSdkVersion()}";

        private const string IdTooklitUrl = "https://identitytoolkit.googleapis.com/v1/projects/{0}";

        private readonly ErrorHandlingHttpClient<FirebaseAuthException> httpClient;
        private readonly string baseUrl;

        internal FirebaseUserManager(FirebaseUserManagerArgs args)
        {
            if (string.IsNullOrEmpty(args.ProjectId))
            {
                throw new ArgumentException(
                    "Must initialize FirebaseApp with a project ID to manage users.");
            }

            this.httpClient = new ErrorHandlingHttpClient<FirebaseAuthException>(
                new ErrorHandlingHttpClientArgs<FirebaseAuthException>()
                {
                    HttpClientFactory = args.ClientFactory,
                    Credential = args.Credential,
                    ErrorResponseHandler = AuthErrorHandler.Instance,
                    RequestExceptionHandler = AuthErrorHandler.Instance,
                    DeserializeExceptionHandler = AuthErrorHandler.Instance,
                });
            this.baseUrl = string.Format(IdTooklitUrl, args.ProjectId);
        }

        public void Dispose()
        {
            this.httpClient.Dispose();
        }

        internal static FirebaseUserManager Create(FirebaseApp app)
        {
            var args = new FirebaseUserManagerArgs
            {
                ClientFactory = app.Options.HttpClientFactory,
                Credential = app.Options.Credential,
                ProjectId = app.GetProjectId(),
            };

            return new FirebaseUserManager(args);
        }

        /// <summary>
        /// Gets the user data corresponding to the given user ID.
        /// </summary>
        /// <param name="uid">A user ID string.</param>
        /// <param name="cancellationToken">A cancellation token to monitor the asynchronous
        /// operation.</param>
        /// <returns>A record of user with the queried id if one exists.</returns>
        internal async Task<UserRecord> GetUserByIdAsync(
            string uid, CancellationToken cancellationToken = default(CancellationToken))
        {
            if (string.IsNullOrEmpty(uid))
            {
                throw new ArgumentException("User ID cannot be null or empty.");
            }

            var query = new UserQuery()
            {
                Field = "localId",
                Value = uid,
                Label = "uid",
            };
            return await this.GetUserAsync(query, cancellationToken);
        }

        /// <summary>
        /// Gets the user data corresponding to the given email address.
        /// </summary>
        /// <param name="email">An email address.</param>
        /// <param name="cancellationToken">A cancellation token to monitor the asynchronous
        /// operation.</param>
        /// <returns>A record of user with the queried email if one exists.</returns>
        internal async Task<UserRecord> GetUserByEmailAsync(
            string email, CancellationToken cancellationToken = default(CancellationToken))
        {
            if (string.IsNullOrEmpty(email))
            {
                throw new ArgumentException("Email cannot be null or empty.");
            }

            var query = new UserQuery()
            {
                Field = "email",
                Value = email,
            };
            return await this.GetUserAsync(query, cancellationToken);
        }

        /// <summary>
        /// Gets the user data corresponding to the given phone number.
        /// </summary>
        /// <param name="phoneNumber">A phone number.</param>
        /// <param name="cancellationToken">A cancellation token to monitor the asynchronous
        /// operation.</param>
        /// <returns>A record of user with the queried phone number if one exists.</returns>
        internal async Task<UserRecord> GetUserByPhoneNumberAsync(
            string phoneNumber, CancellationToken cancellationToken = default(CancellationToken))
        {
            if (string.IsNullOrEmpty(phoneNumber))
            {
                throw new ArgumentException("Phone number cannot be null or empty.");
            }

            var query = new UserQuery()
            {
                Field = "phoneNumber",
                Value = phoneNumber,
                Label = "phone number",
            };
            return await this.GetUserAsync(query, cancellationToken);
        }

        internal PagedAsyncEnumerable<ExportedUserRecords, ExportedUserRecord> ListUsers(
            ListUsersOptions options)
        {
            var factory = new ListUsersRequest.Factory(this.baseUrl, this.httpClient, options);
            return new RestPagedAsyncEnumerable
                <ListUsersRequest, ExportedUserRecords, ExportedUserRecord>(
                () => factory.Create(),
                new ListUsersPageManager());
        }

        /// <summary>
        /// Create a new user account.
        /// </summary>
        /// <exception cref="FirebaseAuthException">If an error occurs while creating the user
        /// account.</exception>
        /// <param name="args">The data to create the user account with.</param>
        /// <param name="cancellationToken">A cancellation token to monitor the asynchronous
        /// operation.</param>
        /// <returns>The unique uid assigned to the newly created user account.</returns>
        internal async Task<string> CreateUserAsync(
            UserRecordArgs args, CancellationToken cancellationToken = default(CancellationToken))
        {
            var payload = args.ThrowIfNull(nameof(args)).ToCreateUserRequest();
            var response = await this.PostAndDeserializeAsync<JObject>(
                "accounts", payload, cancellationToken).ConfigureAwait(false);
            var uid = response.Result["localId"];
            if (uid == null)
            {
                throw UnexpectedResponseException(
                    "Failed to create new user.", resp: response.HttpResponse);
            }

            return uid.Value<string>();
        }

        /// <summary>
        /// Update an existing user.
        /// </summary>
        /// <exception cref="FirebaseAuthException">If the server responds that cannot update the
        /// user.</exception>
        /// <param name="args">The user account data to be updated.</param>
        /// <param name="cancellationToken">A cancellation token to monitor the asynchronous
        /// operation.</param>
        internal async Task<string> UpdateUserAsync(
            UserRecordArgs args, CancellationToken cancellationToken = default(CancellationToken))
        {
            var payload = args.ToUpdateUserRequest();
            var response = await this.PostAndDeserializeAsync<JObject>(
                "accounts:update", payload, cancellationToken).ConfigureAwait(false);
            if (payload.Uid != (string)response.Result["localId"])
            {
                throw UnexpectedResponseException(
                    $"Failed to update user: {payload.Uid}", resp: response.HttpResponse);
            }

            return payload.Uid;
        }

        /// <summary>
        /// Delete user data corresponding to the given user ID.
        /// </summary>
        /// <param name="uid">A user ID string.</param>
        /// <param name="cancellationToken">A cancellation token to monitor the asynchronous
        /// operation.</param>
        internal async Task DeleteUserAsync(
            string uid, CancellationToken cancellationToken = default(CancellationToken))
        {
            if (string.IsNullOrEmpty(uid))
            {
                throw new ArgumentException("User id cannot be null or empty.");
            }

            var payload = new Dictionary<string, object>()
            {
                { "localId", uid },
            };
            var response = await this.PostAndDeserializeAsync<JObject>(
                "accounts:delete", payload, cancellationToken).ConfigureAwait(false);
            if (response.Result == null || (string)response.Result["kind"] == null)
            {
                throw UnexpectedResponseException(
                    $"Failed to delete user: {uid}", resp: response.HttpResponse);
            }
        }

        private static FirebaseAuthException UnexpectedResponseException(
            string message, Exception inner = null, HttpResponseMessage resp = null)
        {
            throw new FirebaseAuthException(
                ErrorCode.Unknown,
                message,
                AuthErrorCode.UnexpectedResponse,
                inner: inner,
                response: resp);
        }

        private async Task<UserRecord> GetUserAsync(
            UserQuery query, CancellationToken cancellationToken)
        {
            var response = await this.PostAndDeserializeAsync<GetAccountInfoResponse>(
                "accounts:lookup", query.Build(), cancellationToken).ConfigureAwait(false);
            var result = response.Result;
            if (result == null || result.Users == null || result.Users.Count == 0)
            {
                throw new FirebaseAuthException(
                    ErrorCode.NotFound,
                    $"Failed to get user with {query.Description}",
                    AuthErrorCode.UserNotFound,
                    response: response.HttpResponse);
            }

            return new UserRecord(result.Users[0]);
        }

        private async Task<DeserializedResponseInfo<TResult>> PostAndDeserializeAsync<TResult>(
            string path, object body, CancellationToken cancellationToken)
        {
            var request = new HttpRequestMessage()
            {
                Method = HttpMethod.Post,
                RequestUri = new Uri($"{this.baseUrl}/{path}"),
                Content = NewtonsoftJsonSerializer.Instance.CreateJsonHttpContent(body),
            };
<<<<<<< HEAD
            return await this.httpClient
                .SendAndDeserializeAsync<TResult>(request, cancellationToken)
                .ConfigureAwait(false);
=======
            return await this.SendAsync(request, cancellationToken).ConfigureAwait(false);
        }

        private async Task<string> SendAsync(
            HttpRequestMessage request, CancellationToken cancellationToken)
        {
            request.Headers.Add(ClientVersionHeader, ClientVersion);
            try
            {
                var response = await this.httpClient.SendAsync(request, cancellationToken)
                    .ConfigureAwait(false);
                var json = await response.Content.ReadAsStringAsync().ConfigureAwait(false);
                if (!response.IsSuccessStatusCode)
                {
                    var error = "Response status code does not indicate success: "
                            + $"{(int)response.StatusCode} ({response.StatusCode})"
                            + $"{Environment.NewLine}{json}";
                    throw new FirebaseException(error);
                }

                return json;
            }
            catch (HttpRequestException e)
            {
                throw new FirebaseException("Error while calling Firebase Auth service", e);
            }
>>>>>>> 2c631610
        }

        /// <summary>
        /// Represents a query that can be executed against the Firebase Auth service to retrieve user records.
        /// A query mainly consists of a <see cref="UserQuery.Field"/> and a <see cref="UserQuery.Value"/> (e.g.
        /// <c>Field = localId</c> and <c>Value = alice</c>). Additionally, a query may also specify a more
        /// human-readable <see cref="UserQuery.Label"/> for the field, which will appear on any error messages
        /// produced by the query.
        /// </summary>
        private class UserQuery
        {
            internal string Field { get; set; }

            internal string Value { get; set; }

            internal string Label { get; set; }

            internal string Description
            {
                get
                {
                    var label = this.Label;
                    if (string.IsNullOrEmpty(label))
                    {
                        label = this.Field;
                    }

                    return $"{label}: {this.Value}";
                }
            }

            internal Dictionary<string, object> Build()
            {
                return new Dictionary<string, object>()
                {
                    { this.Field, new string[] { this.Value } },
                };
            }
        }
    }
}<|MERGE_RESOLUTION|>--- conflicted
+++ resolved
@@ -274,38 +274,9 @@
                 RequestUri = new Uri($"{this.baseUrl}/{path}"),
                 Content = NewtonsoftJsonSerializer.Instance.CreateJsonHttpContent(body),
             };
-<<<<<<< HEAD
             return await this.httpClient
                 .SendAndDeserializeAsync<TResult>(request, cancellationToken)
                 .ConfigureAwait(false);
-=======
-            return await this.SendAsync(request, cancellationToken).ConfigureAwait(false);
-        }
-
-        private async Task<string> SendAsync(
-            HttpRequestMessage request, CancellationToken cancellationToken)
-        {
-            request.Headers.Add(ClientVersionHeader, ClientVersion);
-            try
-            {
-                var response = await this.httpClient.SendAsync(request, cancellationToken)
-                    .ConfigureAwait(false);
-                var json = await response.Content.ReadAsStringAsync().ConfigureAwait(false);
-                if (!response.IsSuccessStatusCode)
-                {
-                    var error = "Response status code does not indicate success: "
-                            + $"{(int)response.StatusCode} ({response.StatusCode})"
-                            + $"{Environment.NewLine}{json}";
-                    throw new FirebaseException(error);
-                }
-
-                return json;
-            }
-            catch (HttpRequestException e)
-            {
-                throw new FirebaseException("Error while calling Firebase Auth service", e);
-            }
->>>>>>> 2c631610
         }
 
         /// <summary>

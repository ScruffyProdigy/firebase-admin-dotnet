--- conflicted
+++ resolved
@@ -234,7 +234,6 @@
 
         private static FirebaseAuthException UnexpectedResponseException(
             string message, Exception inner = null, HttpResponseMessage resp = null)
-<<<<<<< HEAD
         {
             throw new FirebaseAuthException(
                 ErrorCode.Unknown,
@@ -262,45 +261,7 @@
             return new UserRecord(result.Users[0]);
         }
 
-        private async Task<HttpExtensions.ParsedResponseInfo<TResult>> PostAndDeserializeAsync<TResult>(
-            string path, object body, CancellationToken cancellationToken)
-        {
-            var response = await this.PostAsync(path, body, cancellationToken)
-                .ConfigureAwait(false);
-            return response.SafeDeserialize<TResult>();
-        }
-
-        private async Task<HttpExtensions.ResponseInfo> PostAsync(
-=======
-        {
-            throw new FirebaseAuthException(
-                ErrorCode.Unknown,
-                message,
-                AuthErrorCode.UnexpectedResponse,
-                inner: inner,
-                response: resp);
-        }
-
-        private async Task<UserRecord> GetUserAsync(
-            UserQuery query, CancellationToken cancellationToken)
-        {
-            var response = await this.PostAndDeserializeAsync<GetAccountInfoResponse>(
-                "accounts:lookup", query.Build(), cancellationToken).ConfigureAwait(false);
-            var result = response.Result;
-            if (result == null || result.Users == null || result.Users.Count == 0)
-            {
-                throw new FirebaseAuthException(
-                    ErrorCode.NotFound,
-                    $"Failed to get user with {query.Description}",
-                    AuthErrorCode.UserNotFound,
-                    response: response.HttpResponse);
-            }
-
-            return new UserRecord(result.Users[0]);
-        }
-
         private async Task<DeserializedResponseInfo<TResult>> PostAndDeserializeAsync<TResult>(
->>>>>>> 1a887cbe
             string path, object body, CancellationToken cancellationToken)
         {
             var request = new HttpRequestMessage()
@@ -309,19 +270,8 @@
                 RequestUri = new Uri($"{this.baseUrl}/{path}"),
                 Content = NewtonsoftJsonSerializer.Instance.CreateJsonHttpContent(body),
             };
-<<<<<<< HEAD
-            return await this.SendAsync(request, cancellationToken).ConfigureAwait(false);
-        }
-
-        private async Task<HttpExtensions.ResponseInfo> SendAsync(
-            HttpRequestMessage request, CancellationToken cancellationToken)
-        {
-            return await this.httpClient
-                .SendAndReadAsync(request, cancellationToken)
-=======
             return await this.httpClient
                 .SendAndDeserializeAsync<TResult>(request, cancellationToken)
->>>>>>> 1a887cbe
                 .ConfigureAwait(false);
         }
 
